"""A script to play mighty in the console, using the engine.py module."""

import random
from cards import *
import engine
from engine import CallType
import constructs
from time import time
from typing import Optional

space = 100
card_mode = 0  # 0 for standard card string, 1 for unicode representations

boom = False
try:
    x = CallType('bid')
    raise AssertionError(
        'Legacy CallType construction must raise an exception')
except:
    boom = True

del boom


def card_repr(card: Card) -> str:
    if card_mode == 1:
        return card.unicode()
    elif card_mode == 0:
        return card.__repr__()
    else:
        return card.__repr__()


def random_random_player(perspective: constructs.Perspective) -> constructs.Play:
    """A very random AI player of Mighty."""

    valid_moves = constructs.legal_plays(perspective)

    return random.choice(valid_moves)


def random_random_bidder(hand: list, prev_trump: Optional[Suit], highest_bid: int, minimum_bid: int) -> tuple:
    """A very random AI bidder of Mighty"""
    # Note that you can call one less with a no-trump
    suit_counts = {}
    for suit in Suit.iter():
        count = 0
        for card in hand:
            if card.suit == suit:
                count += 1
        suit_counts[suit.val] = count

    maximum_suit_num = max(suit_counts.values())
    trump = None
    for suit_val in suit_counts:
        if suit_counts[suit_val] == maximum_suit_num:
            trump = Suit(suit_val)

    for bid in range(1, 21):
        if constructs.is_valid_bid(trump, bid, minimum_bid, prev_trump=prev_trump, highest_bid=highest_bid):
            if random.random() > bid / 21:
                if random.random() > 0.9:
                    trump = Suit(0)
                return trump, bid
            else:
                break

    return None, 0


def imma_call_miss_deal(hand: list, trump: Suit) -> bool:
    """Will always call miss-deal. That is, this function simply returns True."""
    return True


def random_random_exchanger(hand: list, trump: Suit) -> tuple:
    """Returns three cards to discard and the trump to change to, on a very random basis."""
    random.shuffle(hand)
    return hand[:3], trump


def mighty_joker_trump_friend_caller(hand: list, trump: Suit) -> constructs.FriendCall:
    """Calls the friend card, prioritizing the mighty, followed by joker, then a card of the trump suit.

    Doesn't call itself."""
    mighty = constructs.trump_to_mighty(trump)
    if mighty not in hand:
        return constructs.FriendCall(0, mighty)
    elif not any([c.is_joker() for c in hand]):
        return constructs.FriendCall(0, Card.joker())
    else:
        rank_priority_order = [1, 13, 12, 11, 10, 9, 8, 7, 6]
        for rank_val in rank_priority_order:
            card = Card(trump, Rank(rank_val))
            if card not in hand:
                return constructs.FriendCall(0, card)
        raise RuntimeError("Nope. This can't have happened.")


def random_random_suit_led_specifier(perspective: constructs.Perspective) -> Suit:
    """Randomly specifies the suit led when calling the joker."""
    return random.choice(list(Suit.iter()))


def imma_activate_joker_call(perspective: constructs.Perspective) -> bool:
    """Always activates joker call, unless that joker is owned by itself."""
    if any([c.is_joker() for c in perspective.hand]):
        return False
    else:
        return True


def introduce_hands(hands: list, players: list) -> None:
    """Introduce the hands of players, revealing and hiding upon Enter."""
    for player in players:
        input("Press Enter to reveal Player {}'s hand.".format(player))
        print(' '.join([card_repr(c) for c in sorted(
            hands[player], key=lambda c: (c.suit.val, c.rank.val))]))
        input("Press Enter to clear screen.")
        print('\n' * space)


################### SETUP ####################

ai_bidder = random_random_bidder
ai_miss_deal_caller = imma_call_miss_deal
ai_exchanger = random_random_exchanger
ai_friend_caller = mighty_joker_trump_friend_caller
ai_player = random_random_player
ai_suit_led_specifier = random_random_suit_led_specifier
ai_joker_call_activator = imma_activate_joker_call

##############################################

while True:
    ai_num = '5'
    ai_num = input("How many AI agents?: ")
    print()
    if ai_num.isdigit() and int(ai_num) in range(6):
        ai_num = int(ai_num)
        break
    print("Invalid input.")

if ai_num == 5:  # Just to see how long a randomized game lasts.
    start = time()
else:
    start = None

ai_players_seed = [True] * ai_num + [False] * (5 - ai_num)
random.shuffle(ai_players_seed)

ai_players = []
for i in range(len(ai_players_seed)):
    if ai_players_seed[i]:
        ai_players.append(i)

human_players = [p for p in range(5) if p not in ai_players]
if len(human_players) == 1:
    space = 0

ai_nums_str = ', '.join([str(x) for x in ai_players])
print('Player numbers {} are AI agents.'.format(ai_nums_str))
print()

# Initiating the game object.
mighty_game = engine.GameEngine()
feedback = -1
final_trump = None

introduce_hands(mighty_game.hands, human_players)

# Here starts the game loop.
while True:
    '''
    ################################### TESTING ############################
    import tempest
    print(repr(tempest.Inferences(mighty_game.perspective(0))))
    input("\nWAITING...")
    ########################################################################
    '''
    call_type = mighty_game.next_call
    if call_type == CallType.BID:
        print("Player {}'s turn to make a bid.".format(mighty_game.next_bidder))

        if mighty_game.highest_bid is None:
            lower_bound = mighty_game.minimum_bid
        else:
            lower_bound = mighty_game.highest_bid + 1

        print("Bid must be greater or equal to {}.".format(lower_bound))

        if mighty_game.next_bidder in ai_players:
            trump, bid = ai_bidder(mighty_game.hands[mighty_game.next_bidder], mighty_game.trump_candidate,
                                   mighty_game.highest_bid, mighty_game.minimum_bid)
        else:
            print("To pass, enter 0 for the bid.")
            while True:
                while True:
                    trump = input("Enter trump(N for no-trump): ")
                    bid = input("Enter bid: ")
                    if (Suit.is_suitstr(trump) and bid.isdigit()) or bid == '0':
                        bid = int(bid)
                        break
                    print('Invalid bid.')
                if bid == 0:
                    break
                else:
                    trump = Suit.str_to_suit(trump)
                    if constructs.is_valid_bid(trump, bid, mighty_game.minimum_bid,
                                               prev_trump=mighty_game.trump_candidate,
                                               highest_bid=mighty_game.highest_bid):
                        break
                print("Invalid bid.")

        if bid != 0:
            print(
                "Player {} bids {} {}.".format(mighty_game.next_bidder, trump.long(), bid))
        else:
            print("Player {} passes.".format(mighty_game.next_bidder))

        feedback = mighty_game.bidding(mighty_game.next_bidder, trump, bid)

    elif call_type == CallType.EXCHANGE:
        print('Declarer: {}'.format(mighty_game.declarer))
        print("Final bid: {} {}".format(
            mighty_game.trump.long(), mighty_game.bid))
        print("Card exchange in process.")
        if mighty_game.declarer in ai_players:
            to_discard, final_trump = ai_exchanger(mighty_game.hands[mighty_game.declarer] + mighty_game.kitty,
                                                   mighty_game.trump)
        else:
            input(
                'Player {} - Press Enter to reveal the kitty'.format(mighty_game.declarer))
            print(' '.join([str(c) for c in mighty_game.kitty]))
            while True:
<<<<<<< HEAD
                to_discard = input(
                    "Enter the three cards to discard, space seperated: ")
=======
                to_discard = input("Enter the three cards to discard, space separated: ")
>>>>>>> e1bb8c4f
                to_discard = to_discard.split()
                if len(to_discard) == 3 and all(
                        [Card.is_cardstr(x) and Card.str_to_card(x) in mighty_game.hands[
                            mighty_game.declarer] + mighty_game.kitty for x in to_discard]):
<<<<<<< HEAD
                    to_discard = [Card(*Card.str_to_vals(x))
                                  for x in to_discard]
=======
                    to_discard = [Card.str_to_card(x) for x in to_discard]
>>>>>>> e1bb8c4f
                    break
                print("Invalid input.")

            print('\n' * space)

        print('Exchange over.')
        feedback = mighty_game.exchange(to_discard)

    elif call_type == CallType.TRUMP_CHANGE:
        prev_trump = mighty_game.trump
        if mighty_game.declarer in human_players:
            while True:
                final_trump = input("Finalize your trump: ")
                if Suit.is_suitstr(final_trump):
                    final_trump = Suit.str_to_suit(final_trump)
                    feedback = mighty_game.trump_change(final_trump)
                    if feedback == 0:
                        break
                print("Invalid trump.")
        else:
            feedback = mighty_game.trump_change(final_trump)

        new_trump = mighty_game.trump

        changed_or_fixed = 'changed' if new_trump != prev_trump else 'fixed'

        print("The trump suit has been {} to {}.".format(
            changed_or_fixed, final_trump.long()))
        print('The final bid is {} {}.'.format(
            mighty_game.trump.long(), mighty_game.bid))

    elif call_type == CallType.MISS_DEAL_CHECK:
        print("Miss-deal check in process.")
        deal_miss = [False] * 5
        for player in range(5):
            call_miss_deal = False
            if constructs.is_miss_deal(mighty_game.hands[player], mighty_game.mighty):
                if player in ai_players:
                    call_miss_deal = ai_miss_deal_caller(
                        mighty_game.hands[player], mighty_game.trump)
                else:
                    yes_or_no = input(
                        'Player {} - Call miss-deal?: '.format(player))
                    if yes_or_no.lower() in ('y', 'yes'):
                        call_miss_deal = True
                if call_miss_deal:
                    print("Player {} announces miss-deal!".format(player))
                    print(' '.join([str(c)
                                    for c in mighty_game.hands[player]]))
                deal_miss[player] = call_miss_deal

        for player in range(5):
            feedback = mighty_game.miss_deal_check(player, deal_miss[player])
            if feedback:
                print('Fuck.')
                print(feedback)
                raise RuntimeError
            if mighty_game.next_call != CallType.MISS_DEAL_CHECK:
                print("Miss-deal check over.")
                break

    elif call_type == CallType.FRIEND_CALL:
        print("Friend to be called.")
        if mighty_game.declarer in ai_players:
<<<<<<< HEAD
            friend_card = ai_friend_caller(
                mighty_game.hands[mighty_game.declarer], mighty_game.trump)
=======
            friend_call = ai_friend_caller(mighty_game.hands[mighty_game.declarer], mighty_game.trump)
>>>>>>> e1bb8c4f
        else:
            while True:
                friend_choice = input("Enter friend card or enter ftw or enter nf: ")
                if Card.is_cardstr(friend_choice):
                    friend_choice = Card.str_to_card(friend_choice)
                    friend_call = constructs.FriendCall(0, friend_choice)
                    break
                elif friend_choice == 'ftw':
                    friend_call = constructs.FriendCall(1)
                    break
                elif friend_choice == 'nf':
                    friend_call = constructs.FriendCall(2)
                    break
                print("Invalid card.")

        print("{} called.".format(friend_call))
        feedback = mighty_game.friend_call(friend_call)

    elif call_type == CallType.REDEAL:
        print("REDEAL IN PROCESS.")
        mighty_game = engine.GameEngine()
        print("REDEAL COMPLETE.")
        print()
        introduce_hands(mighty_game.hands, human_players)

    elif call_type == CallType.PLAY:

        # Below block finds whose turn it is.
        player = mighty_game.leader
        for _ in range(len(mighty_game.current_trick)):
            player = constructs.next_player(player)

        if player == mighty_game.leader:
            print("Trick #{}".format(len(mighty_game.completed_tricks) + 1))
            print()

        for play in mighty_game.current_trick:
            print(play)
        print()
        print("Player {}'s turn to play.".format(player))

        perspective = mighty_game.perspective(player)

        if player in ai_players:
            play = ai_player(perspective)
        else:
            valid_plays = constructs.legal_plays(
                mighty_game.perspective(player))
            print("Choose a play from below by index:")
            for i in range(len(valid_plays)):
                print(f"{i}: {valid_plays[i]}")
            while True:
                playnum = input(
                    "Player {} - Enter play number: ".format(player))
                if playnum.isdigit() and 0 <= int(playnum) < len(valid_plays):
                    playnum = int(playnum)
                    play = valid_plays[playnum]
                    break
                print("Invalid play.")

        suit_led = None
        activate_joker_call = False

        print(play)
        feedback = mighty_game.play(play)

        if mighty_game.friend_just_revealed:
            print()
            print("<<Friend revealed!!>>")
            print("Friend is player {}".format(mighty_game.friend))
            print()

        if mighty_game.trick_complete():
            if ai_num != 5:
                input()
            print('-------------------------------')
            print()
            print("===Trick Summary===")
            for play in mighty_game.completed_tricks[-1]:
                print(play)
            print()

            print("Trick won by Player {}!".format(mighty_game.trick_winners[-1]))

            for p in range(5):
                if p not in (mighty_game.declarer, mighty_game.friend):
                    print('Player {}: {} points'.format(p, len(mighty_game.point_cards[p])))
            print()
            print('-------------------------------')

    elif call_type == CallType.GAME_OVER:
        break

    else:
        raise RuntimeError(
            "CRITICAL: There is no method of handling specified for call type '{}'".format(call_type))

    if feedback:
        raise RuntimeError('Calltype: {}, Error #{}'.format(
            mighty_game.next_call, feedback))

<<<<<<< HEAD
    if mighty_game.recent_winner is not None:
        print("Trick won by Player {}!".format(mighty_game.recent_winner))
        for p in range(5):
            if p not in (mighty_game.declarer, mighty_game.friend):
                print('Player {}: {} points'.format(
                    p, len(mighty_game.point_cards[p])))
        print()

=======
>>>>>>> e1bb8c4f
    print('-------------------------------')
    if ai_num != 5:
        input()

print("The game is over.")
print("The bid was {} {}.".format(mighty_game.trump.long(), mighty_game.bid))
print("The Declarer and Friend collected {} points.".format(
    mighty_game.declarer_team_points))
print("Did the Declarer win?: {}".format(mighty_game.declarer_won))
print("The following gamepoints are rewarded to each player:")
for player in range(len(mighty_game.gamepoints_rewarded)):
    formated_points = mighty_game.gamepoints_rewarded[player]
    if formated_points > 0:
        formated_points = '+' + str(formated_points)
    else:
        formated_points = str(formated_points)
    print("Player {}: {} gamepoints".format(player, formated_points))

if ai_num == 5:
    end = time()
    assert start is not None
    print(f"The 5 AI game took {end - start} seconds to complete.")<|MERGE_RESOLUTION|>--- conflicted
+++ resolved
@@ -233,22 +233,12 @@
                 'Player {} - Press Enter to reveal the kitty'.format(mighty_game.declarer))
             print(' '.join([str(c) for c in mighty_game.kitty]))
             while True:
-<<<<<<< HEAD
-                to_discard = input(
-                    "Enter the three cards to discard, space seperated: ")
-=======
                 to_discard = input("Enter the three cards to discard, space separated: ")
->>>>>>> e1bb8c4f
                 to_discard = to_discard.split()
                 if len(to_discard) == 3 and all(
                         [Card.is_cardstr(x) and Card.str_to_card(x) in mighty_game.hands[
                             mighty_game.declarer] + mighty_game.kitty for x in to_discard]):
-<<<<<<< HEAD
-                    to_discard = [Card(*Card.str_to_vals(x))
-                                  for x in to_discard]
-=======
                     to_discard = [Card.str_to_card(x) for x in to_discard]
->>>>>>> e1bb8c4f
                     break
                 print("Invalid input.")
 
@@ -313,12 +303,7 @@
     elif call_type == CallType.FRIEND_CALL:
         print("Friend to be called.")
         if mighty_game.declarer in ai_players:
-<<<<<<< HEAD
-            friend_card = ai_friend_caller(
-                mighty_game.hands[mighty_game.declarer], mighty_game.trump)
-=======
             friend_call = ai_friend_caller(mighty_game.hands[mighty_game.declarer], mighty_game.trump)
->>>>>>> e1bb8c4f
         else:
             while True:
                 friend_choice = input("Enter friend card or enter ftw or enter nf: ")
@@ -420,17 +405,7 @@
         raise RuntimeError('Calltype: {}, Error #{}'.format(
             mighty_game.next_call, feedback))
 
-<<<<<<< HEAD
-    if mighty_game.recent_winner is not None:
-        print("Trick won by Player {}!".format(mighty_game.recent_winner))
-        for p in range(5):
-            if p not in (mighty_game.declarer, mighty_game.friend):
-                print('Player {}: {} points'.format(
-                    p, len(mighty_game.point_cards[p])))
-        print()
-
-=======
->>>>>>> e1bb8c4f
+
     print('-------------------------------')
     if ai_num != 5:
         input()
